--- conflicted
+++ resolved
@@ -555,8 +555,6 @@
     return nothing
 end
 
-<<<<<<< HEAD
-
 @inline function EnzymeCore.make_zero(
     x::DenseCuArray{FT},
 ) where {FT<:AbstractFloat}
@@ -594,7 +592,8 @@
     end
     fill!(prev, zero(T))
     return nothing
-=======
+end
+
 function EnzymeCore.EnzymeRules.forward(config, ofn::Const{typeof(GPUArrays.mapreducedim!)},
                                         ::Type{RT},
                                         f::EnzymeCore.Const{typeof(Base.identity)},
@@ -751,7 +750,6 @@
     end
 
     return (nothing, nothing, nothing)
->>>>>>> 4e9513b8
 end
 
 end # module
