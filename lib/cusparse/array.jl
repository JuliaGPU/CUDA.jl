--- conflicted
+++ resolved
@@ -495,8 +495,7 @@
 
 # input/output
 
-<<<<<<< HEAD
-=======
+
 for (gpu, cpu) in [CuSparseVector => SparseVector]
     @eval function Base.show(io::IO, ::MIME"text/plain", x::$gpu)
         xnnz = length(nonzeros(x))
@@ -509,7 +508,6 @@
     end
 end
 
->>>>>>> ca9034d8
 for (gpu, cpu) in [CuSparseMatrixCSC => SparseMatrixCSC,
                    CuSparseMatrixCSR => SparseMatrixCSC,
                    CuSparseMatrixBSR => SparseMatrixCSC,
@@ -536,26 +534,6 @@
 end
 
 
-@eval Base.show(io::IOContext, x::CuSparseVector) =
-    show(io, SparseVector(x))
-
-@eval function Base.show(io::IO, mime::MIME"text/plain", S::CuSparseVector)
-    xnnz = nnz(S)
-    n = length(S)
-    print(io, n, "-element ", typeof(S), " with ", xnnz, " stored ", 
-    xnnz == 1 ? "entry" : "entries")
-    if !(n == 0)
-        println(io, ":")
-        io = IOContext(io, :typeinfo => eltype(S))
-        if ndims(S) == 1
-            show(io, SparseVector(S))
-        else
-            # so that we get the nice Braille pattern
-            Base.print_array(io, SparseVector(S))
-        end
-    end
-end
-
 # interop with device arrays
 
 function Adapt.adapt_structure(to::CUDA.Adaptor, x::CuSparseVector)
