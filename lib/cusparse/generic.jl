# generic APIs

## dense vector descriptor

mutable struct CuDenseVectorDescriptor
    handle::cusparseDnVecDescr_t

    function CuDenseVectorDescriptor(x::DenseCuVector)
        desc_ref = Ref{cusparseDnVecDescr_t}()
        cusparseCreateDnVec(desc_ref, length(x), x, eltype(x))
        obj = new(desc_ref[])
        finalizer(cusparseDestroyDnVec, obj)
        obj
    end
end

Base.unsafe_convert(::Type{cusparseDnVecDescr_t}, desc::CuDenseVectorDescriptor) = desc.handle


## sparse vector descriptor

mutable struct CuSparseVectorDescriptor
    handle::cusparseSpVecDescr_t

    function CuSparseVectorDescriptor(x::CuSparseVector, IndexBase::Char)
        desc_ref = Ref{cusparseSpVecDescr_t}()
        cusparseCreateSpVec(desc_ref, length(x), nnz(x), nonzeroinds(x), nonzeros(x),
                            eltype(nonzeroinds(x)), IndexBase, eltype(x))
        obj = new(desc_ref[])
        finalizer(cusparseDestroySpVec, obj)
        obj
    end
end

Base.unsafe_convert(::Type{cusparseSpVecDescr_t}, desc::CuSparseVectorDescriptor) = desc.handle


## dense matrix descriptor

mutable struct CuDenseMatrixDescriptor
    handle::cusparseDnMatDescr_t

    function CuDenseMatrixDescriptor(x::DenseCuMatrix)
        desc_ref = Ref{cusparseDnMatDescr_t}()
        cusparseCreateDnMat(desc_ref, size(x)..., stride(x,2), x, eltype(x), CUSPARSE_ORDER_COL)
        obj = new(desc_ref[])
        finalizer(cusparseDestroyDnMat, obj)
        obj
    end
end

Base.unsafe_convert(::Type{cusparseDnMatDescr_t}, desc::CuDenseMatrixDescriptor) = desc.handle


## sparse matrix descriptor

mutable struct CuSparseMatrixDescriptor
    handle::cusparseSpMatDescr_t

    function CuSparseMatrixDescriptor(A::CuSparseMatrixCSR, IndexBase::Char)
        desc_ref = Ref{cusparseSpMatDescr_t}()
        cusparseCreateCsr(
            desc_ref,
            size(A)..., length(nonzeros(A)),
            A.rowPtr, A.colVal, nonzeros(A),
            eltype(A.rowPtr), eltype(A.colVal), IndexBase, eltype(nonzeros(A))
        )
        obj = new(desc_ref[])
        finalizer(cusparseDestroySpMat, obj)
        return obj
    end

    function CuSparseMatrixDescriptor(A::CuSparseMatrixCSC, IndexBase::Char; convert=true)
        desc_ref = Ref{cusparseSpMatDescr_t}()
        if convert
            # many algorithms, e.g. mv! and mm!, do not support CSC sparse format
            # so we eagerly convert this to a CSR matrix.
            cusparseCreateCsr(
                desc_ref,
                reverse(size(A))..., length(nonzeros(A)),
                A.colPtr, rowvals(A), nonzeros(A),
                eltype(A.colPtr), eltype(rowvals(A)), IndexBase, eltype(nonzeros(A))
            )
        else
            cusparseCreateCsc(
                desc_ref,
                size(A)..., length(nonzeros(A)),
                A.colPtr, rowvals(A), nonzeros(A),
                eltype(A.colPtr), eltype(rowvals(A)), IndexBase, eltype(nonzeros(A))
            )
        end
        obj = new(desc_ref[])
        finalizer(cusparseDestroySpMat, obj)
        return obj
    end
end

Base.unsafe_convert(::Type{cusparseSpMatDescr_t}, desc::CuSparseMatrixDescriptor) = desc.handle


## API functions
<<<<<<< HEAD
=======

function gather!(X::CuSparseVector, Y::CuVector, index::SparseChar)
    descX = CuSparseVectorDescriptor(X, index)
    descY = CuDenseVectorDescriptor(Y)

    cusparseGather(handle(), descY, descX)

    X
end

>>>>>>> 07e8beda
function mv!(transa::SparseChar, alpha::Number, A::Union{CuSparseMatrixBSR{T},CuSparseMatrixCSR{T}},
             X::DenseCuVector{T}, beta::Number, Y::DenseCuVector{T}, index::SparseChar, algo::cusparseSpMVAlg_t=CUSPARSE_MV_ALG_DEFAULT) where {T}
    m,n = size(A)

    if transa == 'N'
        chkmvdims(X,n,Y,m)
    elseif transa == 'T' || transa == 'C'
        chkmvdims(X,m,Y,n)
    end

    descA = CuSparseMatrixDescriptor(A, index)
    descX = CuDenseVectorDescriptor(X)
    descY = CuDenseVectorDescriptor(Y)
    compute_type = T == Float16 && version() >= v"11.4.0" ? Float32 : T

    function bufferSize()
        out = Ref{Csize_t}()
<<<<<<< HEAD
        cusparseSpMV_bufferSize(handle(), transa, Ref{compute_type}(α), descA, descX, Ref{compute_type}(β),
                                descY, compute_type, algo, out)
        return out[]
    end
    with_workspace(bufferSize) do buffer
        cusparseSpMV(handle(), transa, Ref{compute_type}(α), descA, descX, Ref{compute_type}(β),
                     descY, compute_type, algo, buffer)
=======
        cusparseSpMV_bufferSize(handle(), transa, Ref{compute_type}(alpha), descA, descX, Ref{compute_type}(beta),
                                descY, compute_type, CUSPARSE_SPMV_ALG_DEFAULT, out)
        return out[]
    end
    with_workspace(bufferSize) do buffer
        cusparseSpMV(handle(), transa, Ref{compute_type}(alpha), descA, descX, Ref{compute_type}(beta),
                     descY, compute_type, CUSPARSE_SPMV_ALG_DEFAULT, buffer)
>>>>>>> 07e8beda
    end
    Y
end

function mv!(transa::SparseChar, alpha::Number, A::CuSparseMatrixCSC{T}, X::DenseCuVector{T},
             beta::Number, Y::DenseCuVector{T}, index::SparseChar, algo::cusparseSpMVAlg_t=CUSPARSE_MV_ALG_DEFAULT) where {T}
    ctransa = 'N'
    if transa == 'N'
        ctransa = 'T'
    elseif transa == 'C' && T <: Complex
        throw(ArgumentError("Matrix-vector multiplication with the adjoint of a CSC matrix" *
                            " is not supported. Use a CSR matrix instead."))
    end

    n,m = size(A)

    if ctransa == 'N'
        chkmvdims(X,n,Y,m)
    elseif ctransa == 'T' || ctransa == 'C'
        chkmvdims(X,m,Y,n)
    end

    descA = CuSparseMatrixDescriptor(A, index)
    descX = CuDenseVectorDescriptor(X)
    descY = CuDenseVectorDescriptor(Y)
    compute_type = T == Float16 && version() >= v"11.4.0" ? Float32 : T

    function bufferSize()
        out = Ref{Csize_t}()
<<<<<<< HEAD
        cusparseSpMV_bufferSize(handle(), ctransa, Ref{compute_type}(α), descA, descX, Ref{compute_type}(β),
                                descY, compute_type, algo, out)
        return out[]
    end
    with_workspace(bufferSize) do buffer
        cusparseSpMV(handle(), ctransa, Ref{compute_type}(α), descA, descX, Ref{compute_type}(β),
                     descY, compute_type, algo, buffer)
=======
        cusparseSpMV_bufferSize(handle(), ctransa, Ref{compute_type}(alpha), descA, descX, Ref{compute_type}(beta),
                                descY, compute_type, CUSPARSE_SPMV_ALG_DEFAULT, out)
        return out[]
    end
    with_workspace(bufferSize) do buffer
        cusparseSpMV(handle(), ctransa, Ref{compute_type}(alpha), descA, descX, Ref{compute_type}(beta),
                     descY, compute_type, CUSPARSE_SPMV_ALG_DEFAULT, buffer)
>>>>>>> 07e8beda
    end

    return Y
end

function mm!(transa::SparseChar, transb::SparseChar, alpha::Number, A::CuSparseMatrixCSR{T},
             B::DenseCuMatrix{T}, beta::Number, C::DenseCuMatrix{T}, index::SparseChar, algo::cusparseSpMMAlg_t=CUSPARSE_MM_ALG_DEFAULT) where {T}
    m,k = size(A)
    n = size(C)[2]

    if transa == 'N' && transb == 'N'
        chkmmdims(B,C,k,n,m,n)
    elseif transa == 'N' && transb != 'N'
        chkmmdims(B,C,n,k,m,n)
    elseif transa != 'N' && transb == 'N'
        chkmmdims(B,C,m,n,k,n)
    elseif transa != 'N' && transb != 'N'
        chkmmdims(B,C,n,m,k,n)
    end

    descA = CuSparseMatrixDescriptor(A, index)
    descB = CuDenseMatrixDescriptor(B)
    descC = CuDenseMatrixDescriptor(C)

    function bufferSize()
        out = Ref{Csize_t}()
        cusparseSpMM_bufferSize(
            handle(), transa, transb, Ref{T}(alpha), descA, descB, Ref{T}(beta),
<<<<<<< HEAD
            descC, T, algo, out)
=======
            descC, T, CUSPARSE_SPMM_ALG_DEFAULT, out)
>>>>>>> 07e8beda
        return out[]
    end
    with_workspace(bufferSize) do buffer
        cusparseSpMM(
            handle(), transa, transb, Ref{T}(alpha), descA, descB, Ref{T}(beta),
<<<<<<< HEAD
            descC, T, algo, buffer)
=======
            descC, T, CUSPARSE_SPMM_ALG_DEFAULT, buffer)
>>>>>>> 07e8beda
    end

    return C
end

function mm!(transa::SparseChar, transb::SparseChar, alpha::Number, A::CuSparseMatrixCSC{T},
             B::DenseCuMatrix{T}, beta::Number, C::DenseCuMatrix{T}, index::SparseChar, algo::cusparseSpMMAlg_t=CUSPARSE_MM_ALG_DEFAULT) where {T}
    ctransa = 'N'
    if transa == 'N'
        ctransa = 'T'
    elseif transa == 'C' && T <: Complex
        throw(ArgumentError("Matrix-matrix multiplication with the adjoint of a CSC matrix" *
                            " is not supported. Use a CSR matrix instead."))
    end

    k,m = size(A)
    n = size(C)[2]

    if ctransa == 'N' && transb == 'N'
        chkmmdims(B,C,k,n,m,n)
    elseif ctransa == 'N' && transb != 'N'
        chkmmdims(B,C,n,k,m,n)
    elseif ctransa != 'N' && transb == 'N'
        chkmmdims(B,C,m,n,k,n)
    elseif ctransa != 'N' && transb != 'N'
        chkmmdims(B,C,n,m,k,n)
    end

    descA = CuSparseMatrixDescriptor(A, index)
    descB = CuDenseMatrixDescriptor(B)
    descC = CuDenseMatrixDescriptor(C)

    function bufferSize()
        out = Ref{Csize_t}()
        cusparseSpMM_bufferSize(
            handle(), ctransa, transb, Ref{T}(alpha), descA, descB, Ref{T}(beta),
<<<<<<< HEAD
            descC, T, algo, out)
=======
            descC, T, CUSPARSE_SPMM_ALG_DEFAULT, out)
>>>>>>> 07e8beda
        return out[]
    end
    with_workspace(bufferSize) do buffer
        cusparseSpMM(
            handle(), ctransa, transb, Ref{T}(alpha), descA, descB, Ref{T}(beta),
<<<<<<< HEAD
            descC, T, algo, buffer)
=======
            descC, T, CUSPARSE_SPMM_ALG_DEFAULT, buffer)
>>>>>>> 07e8beda
    end

    return C
end

function mm!(transa::SparseChar, transb::SparseChar, α::Number, A::CuSparseMatrixCSR{T},
             B::CuSparseMatrixCSR{T}, β::Number, C::CuSparseMatrixCSR{T}, index::SparseChar) where {T}
    m,k = size(A)
    n = size(C)[2]
    alpha = convert(T, α)
    beta  = convert(T, β)

    if transa == 'N' && transb == 'N'
        chkmmdims(B,C,k,n,m,n)
    else
        throw(ArgumentError("Sparse mm! only supports transa ($transa) = 'N' and transb ($transb) = 'N'"))
    end

    descA = CuSparseMatrixDescriptor(A, index)
    descB = CuSparseMatrixDescriptor(B, index)
    descC = CuSparseMatrixDescriptor(C, index)

    spgemm_Desc = CuSpGEMMDescriptor()
    function buffer1Size()
        out = Ref{Csize_t}(0)
        cusparseSpGEMM_workEstimation(
            handle(), transa, transb, Ref{T}(alpha), descA, descB, Ref{T}(beta),
            descC, T, CUSPARSE_SPGEMM_DEFAULT, spgemm_Desc, out, CU_NULL)
        return out[]
    end
    with_workspace(buffer1Size; keep=true) do buffer
        out = Ref{Csize_t}(sizeof(buffer))
        cusparseSpGEMM_workEstimation(
            handle(), transa, transb, Ref{T}(alpha), descA, descB, Ref{T}(beta),
            descC, T, CUSPARSE_SPGEMM_DEFAULT, spgemm_Desc, out, buffer)
    end
    function buffer2Size()
        out = Ref{Csize_t}(0)
        cusparseSpGEMM_compute(
            handle(), transa, transb, Ref{T}(alpha), descA, descB, Ref{T}(beta),
            descC, T, CUSPARSE_SPGEMM_DEFAULT, spgemm_Desc, out, CU_NULL)
        return out[]
    end
    with_workspace(buffer2Size; keep=true) do buffer
        out = Ref{Csize_t}(sizeof(buffer))
        cusparseSpGEMM_compute(
            handle(), transa, transb, Ref{T}(alpha), descA, descB, Ref{T}(beta),
            descC, T, CUSPARSE_SPGEMM_DEFAULT, spgemm_Desc, out, buffer)
    end
    Cm   = Ref{Int64}()
    Cn   = Ref{Int64}()
    Cnnz1 = Ref{Int64}()
    cusparseSpMatGetSize(descC, Cm, Cn, Cnnz1)
    # SpGEMM_copy assumes A*B and C have the same sparsity pattern if
    # beta is not zero. If that isn't the case, we must use broadcasted
    # add to get the correct result.
    if beta == zero(beta)
        unsafe_free!(C.rowPtr)
        unsafe_free!(C.colVal)
        unsafe_free!(C.nzVal)
        C.rowPtr = CuVector{Cint}(undef, Cm[] + 1)
        C.colVal = CuVector{Cint}(undef, Cnnz1[])
        C.nzVal  = CuVector{T}(undef, Cnnz1[])
        C.nnz    = Cnnz1[]
        cusparseCsrSetPointers(descC, C.rowPtr, C.colVal, C.nzVal)
        cusparseSpGEMM_copy(handle(), transa, transb, Ref{T}(alpha), descA, descB,
                            Ref{T}(beta), descC, T, CUSPARSE_SPGEMM_DEFAULT, spgemm_Desc)
        return C
    else
        newC = CuSparseMatrixCSR(CUDA.zeros(Cint, Cm[] + 1), CUDA.zeros(Cint, Cnnz1[]), CUDA.zeros(T, Cnnz1[]), (Cm[], Cn[]))
        descnewC = CuSparseMatrixDescriptor(newC, index)
        cusparseSpGEMM_copy(handle(), transa, transb, Ref{T}(alpha), descA, descB,
                            Ref{T}(beta), descnewC, T, CUSPARSE_SPGEMM_DEFAULT, spgemm_Desc)
        D = beta.*C .+ newC
        return D 
    end
end
<|MERGE_RESOLUTION|>--- conflicted
+++ resolved
@@ -99,8 +99,6 @@
 
 
 ## API functions
-<<<<<<< HEAD
-=======
 
 function gather!(X::CuSparseVector, Y::CuVector, index::SparseChar)
     descX = CuSparseVectorDescriptor(X, index)
@@ -111,7 +109,6 @@
     X
 end
 
->>>>>>> 07e8beda
 function mv!(transa::SparseChar, alpha::Number, A::Union{CuSparseMatrixBSR{T},CuSparseMatrixCSR{T}},
              X::DenseCuVector{T}, beta::Number, Y::DenseCuVector{T}, index::SparseChar, algo::cusparseSpMVAlg_t=CUSPARSE_MV_ALG_DEFAULT) where {T}
     m,n = size(A)
@@ -129,7 +126,6 @@
 
     function bufferSize()
         out = Ref{Csize_t}()
-<<<<<<< HEAD
         cusparseSpMV_bufferSize(handle(), transa, Ref{compute_type}(α), descA, descX, Ref{compute_type}(β),
                                 descY, compute_type, algo, out)
         return out[]
@@ -137,15 +133,6 @@
     with_workspace(bufferSize) do buffer
         cusparseSpMV(handle(), transa, Ref{compute_type}(α), descA, descX, Ref{compute_type}(β),
                      descY, compute_type, algo, buffer)
-=======
-        cusparseSpMV_bufferSize(handle(), transa, Ref{compute_type}(alpha), descA, descX, Ref{compute_type}(beta),
-                                descY, compute_type, CUSPARSE_SPMV_ALG_DEFAULT, out)
-        return out[]
-    end
-    with_workspace(bufferSize) do buffer
-        cusparseSpMV(handle(), transa, Ref{compute_type}(alpha), descA, descX, Ref{compute_type}(beta),
-                     descY, compute_type, CUSPARSE_SPMV_ALG_DEFAULT, buffer)
->>>>>>> 07e8beda
     end
     Y
 end
@@ -175,7 +162,6 @@
 
     function bufferSize()
         out = Ref{Csize_t}()
-<<<<<<< HEAD
         cusparseSpMV_bufferSize(handle(), ctransa, Ref{compute_type}(α), descA, descX, Ref{compute_type}(β),
                                 descY, compute_type, algo, out)
         return out[]
@@ -183,15 +169,6 @@
     with_workspace(bufferSize) do buffer
         cusparseSpMV(handle(), ctransa, Ref{compute_type}(α), descA, descX, Ref{compute_type}(β),
                      descY, compute_type, algo, buffer)
-=======
-        cusparseSpMV_bufferSize(handle(), ctransa, Ref{compute_type}(alpha), descA, descX, Ref{compute_type}(beta),
-                                descY, compute_type, CUSPARSE_SPMV_ALG_DEFAULT, out)
-        return out[]
-    end
-    with_workspace(bufferSize) do buffer
-        cusparseSpMV(handle(), ctransa, Ref{compute_type}(alpha), descA, descX, Ref{compute_type}(beta),
-                     descY, compute_type, CUSPARSE_SPMV_ALG_DEFAULT, buffer)
->>>>>>> 07e8beda
     end
 
     return Y
@@ -220,21 +197,13 @@
         out = Ref{Csize_t}()
         cusparseSpMM_bufferSize(
             handle(), transa, transb, Ref{T}(alpha), descA, descB, Ref{T}(beta),
-<<<<<<< HEAD
             descC, T, algo, out)
-=======
-            descC, T, CUSPARSE_SPMM_ALG_DEFAULT, out)
->>>>>>> 07e8beda
         return out[]
     end
     with_workspace(bufferSize) do buffer
         cusparseSpMM(
             handle(), transa, transb, Ref{T}(alpha), descA, descB, Ref{T}(beta),
-<<<<<<< HEAD
             descC, T, algo, buffer)
-=======
-            descC, T, CUSPARSE_SPMM_ALG_DEFAULT, buffer)
->>>>>>> 07e8beda
     end
 
     return C
@@ -271,21 +240,13 @@
         out = Ref{Csize_t}()
         cusparseSpMM_bufferSize(
             handle(), ctransa, transb, Ref{T}(alpha), descA, descB, Ref{T}(beta),
-<<<<<<< HEAD
             descC, T, algo, out)
-=======
-            descC, T, CUSPARSE_SPMM_ALG_DEFAULT, out)
->>>>>>> 07e8beda
         return out[]
     end
     with_workspace(bufferSize) do buffer
         cusparseSpMM(
             handle(), ctransa, transb, Ref{T}(alpha), descA, descB, Ref{T}(beta),
-<<<<<<< HEAD
             descC, T, algo, buffer)
-=======
-            descC, T, CUSPARSE_SPMM_ALG_DEFAULT, buffer)
->>>>>>> 07e8beda
     end
 
     return C
