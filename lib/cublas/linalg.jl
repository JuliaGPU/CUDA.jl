--- conflicted
+++ resolved
@@ -251,196 +251,6 @@
     end
 end
 
-<<<<<<< HEAD
-# TRSM
-
-# ldiv!
-## No transpose/adjoint
-LinearAlgebra.ldiv!(A::UpperTriangular{T, <:CuMatrix{T}}, B::CuMatrix{T}) where T<:CublasFloat =
-    CUBLAS.trsm!('L', 'U', 'N', 'N', one(T), parent(A), B)
-LinearAlgebra.ldiv!(A::UnitUpperTriangular{T, <:CuMatrix{T}}, B::CuMatrix{T}) where T<:CublasFloat =
-    CUBLAS.trsm!('L', 'U', 'N', 'U', one(T), parent(A), B)
-LinearAlgebra.ldiv!(A::LowerTriangular{T, <:CuMatrix{T}}, B::CuMatrix{T}) where T<:CublasFloat =
-    CUBLAS.trsm!('L', 'L', 'N', 'N', one(T), parent(A), B)
-LinearAlgebra.ldiv!(A::UnitLowerTriangular{T, <:CuMatrix{T}}, B::CuMatrix{T}) where T<:CublasFloat =
-    CUBLAS.trsm!('L', 'L', 'N', 'U', one(T), parent(A), B)
-## Adjoint
-LinearAlgebra.ldiv!(A::Adjoint{T,<:UpperTriangular{T, <:CuMatrix{T}}}, B::CuMatrix{T}) where T<:CublasFloat =
-    CUBLAS.trsm!('L', 'U', 'C', 'N', one(T), parent(parent(A)), B)
-LinearAlgebra.ldiv!(A::Adjoint{T,<:UnitUpperTriangular{T, <:CuMatrix{T}}}, B::CuMatrix{T}) where T<:CublasFloat =
-    CUBLAS.trsm!('L', 'U', 'C', 'U', one(T), parent(parent(A)), B)
-LinearAlgebra.ldiv!(A::Adjoint{T,<:LowerTriangular{T, <:CuMatrix{T}}}, B::CuMatrix{T}) where T<:CublasFloat =
-    CUBLAS.trsm!('L', 'L', 'C', 'N', one(T), parent(parent(A)), B)
-LinearAlgebra.ldiv!(A::Adjoint{T,<:UnitLowerTriangular{T, <:CuMatrix{T}}}, B::CuMatrix{T}) where T<:CublasFloat =
-    CUBLAS.trsm!('L', 'L', 'C', 'U', one(T), parent(parent(A)), B)
-## Transpose
-LinearAlgebra.ldiv!(A::Transpose{T,<:UpperTriangular{T, <:CuMatrix{T}}}, B::CuMatrix{T}) where T<:CublasFloat =
-    CUBLAS.trsm!('L', 'U', 'T', 'N', one(T), parent(parent(A)), B)
-LinearAlgebra.ldiv!(A::Transpose{T,<:UnitUpperTriangular{T, <:CuMatrix{T}}}, B::CuMatrix{T}) where T<:CublasFloat =
-    CUBLAS.trsm!('L', 'U', 'T', 'U', one(T), parent(parent(A)), B)
-LinearAlgebra.ldiv!(A::Transpose{T,<:LowerTriangular{T, <:CuMatrix{T}}}, B::CuMatrix{T}) where T<:CublasFloat =
-    CUBLAS.trsm!('L', 'L', 'T', 'N', one(T), parent(parent(A)), B)
-LinearAlgebra.ldiv!(A::Transpose{T,<:UnitLowerTriangular{T, <:CuMatrix{T}}}, B::CuMatrix{T}) where T<:CublasFloat =
-    CUBLAS.trsm!('L', 'L', 'T', 'U', one(T), parent(parent(A)), B)
-
-# rdiv!
-## No transpose/adjoint
-LinearAlgebra.rdiv!(A::CuMatrix{T}, B::UpperTriangular{T, <:CuMatrix{T}}) where T<:CublasFloat =
-    CUBLAS.trsm!('R', 'U', 'N', 'N', one(T), parent(B), A)
-LinearAlgebra.rdiv!(A::CuMatrix{T}, B::UnitUpperTriangular{T, <:CuMatrix{T}}) where T<:CublasFloat =
-    CUBLAS.trsm!('R', 'U', 'N', 'U', one(T), parent(B), A)
-LinearAlgebra.rdiv!(A::CuMatrix{T}, B::LowerTriangular{T, <:CuMatrix{T}}) where T<:CublasFloat =
-    CUBLAS.trsm!('R', 'L', 'N', 'N', one(T), parent(B), A)
-LinearAlgebra.rdiv!(A::CuMatrix{T}, B::UnitLowerTriangular{T, <:CuMatrix{T}}) where T<:CublasFloat =
-    CUBLAS.trsm!('R', 'L', 'N', 'U', one(T), parent(B), A)
-## Adjoint
-LinearAlgebra.rdiv!(A::CuMatrix{T}, B::Adjoint{T,<:UpperTriangular{T, <:CuMatrix{T}}}) where T<:CublasFloat =
-    CUBLAS.trsm!('R', 'U', 'C', 'N', one(T), parent(parent(B)), A)
-LinearAlgebra.rdiv!(A::CuMatrix{T}, B::Adjoint{T,<:UnitUpperTriangular{T, <:CuMatrix{T}}}) where T<:CublasFloat =
-    CUBLAS.trsm!('R', 'U', 'C', 'U', one(T), parent(parent(B)), A)
-LinearAlgebra.rdiv!(A::CuMatrix{T}, B::Adjoint{T,<:LowerTriangular{T, <:CuMatrix{T}}}) where T<:CublasFloat =
-    CUBLAS.trsm!('R', 'L', 'C', 'N', one(T), parent(parent(B)), A)
-LinearAlgebra.rdiv!(A::CuMatrix{T}, B::Adjoint{T,<:UnitLowerTriangular{T, <:CuMatrix{T}}}) where T<:CublasFloat =
-    CUBLAS.trsm!('R', 'L', 'C', 'U', one(T), parent(parent(B)), A)
-## Transpose
-LinearAlgebra.rdiv!(A::CuMatrix{T}, B::Transpose{T,<:UpperTriangular{T, <:CuMatrix{T}}}) where T<:CublasFloat =
-    CUBLAS.trsm!('R', 'U', 'T', 'N', one(T), parent(parent(B)), A)
-LinearAlgebra.rdiv!(A::CuMatrix{T}, B::Transpose{T,<:UnitUpperTriangular{T, <:CuMatrix{T}}}) where T<:CublasFloat =
-    CUBLAS.trsm!('R', 'U', 'T', 'U', one(T), parent(parent(B)), A)
-LinearAlgebra.rdiv!(A::CuMatrix{T}, B::Transpose{T,<:LowerTriangular{T, <:CuMatrix{T}}}) where T<:CublasFloat =
-    CUBLAS.trsm!('R', 'L', 'T', 'N', one(T), parent(parent(B)), A)
-LinearAlgebra.rdiv!(A::CuMatrix{T}, B::Transpose{T,<:UnitLowerTriangular{T, <:CuMatrix{T}}}) where T<:CublasFloat =
-    CUBLAS.trsm!('R', 'L', 'T', 'U', one(T), parent(parent(B)), A)
-
-
-# TRMM
-
-# Left mul!
-## No transpose/adjoint
-LinearAlgebra.mul!(X::CuMatrix{T}, A::UpperTriangular{T, <:CuMatrix{T}}, B::CuMatrix{T}) where T<:CublasFloat =
-    CUBLAS.trmm!('L', 'U', 'N', 'N', one(T), parent(A), B, X)
-LinearAlgebra.mul!(X::CuMatrix{T}, A::UnitUpperTriangular{T, <:CuMatrix{T}}, B::CuMatrix{T}) where T<:CublasFloat =
-    CUBLAS.trmm!('L', 'U', 'N', 'U', one(T), parent(A), B, X)
-LinearAlgebra.mul!(X::CuMatrix{T}, A::LowerTriangular{T, <:CuMatrix{T}}, B::CuMatrix{T}) where T<:CublasFloat =
-    CUBLAS.trmm!('L', 'L', 'N', 'N', one(T), parent(A), B, X)
-LinearAlgebra.mul!(X::CuMatrix{T}, A::UnitLowerTriangular{T, <:CuMatrix{T}}, B::CuMatrix{T}) where T<:CublasFloat =
-    CUBLAS.trmm!('L', 'L', 'N', 'U', one(T), parent(A), B, X)
-## Adjoint
-LinearAlgebra.mul!(X::CuMatrix{T}, A::Adjoint{T,<:UpperTriangular{T, <:CuMatrix{T}}}, B::CuMatrix{T}) where T<:CublasFloat =
-    CUBLAS.trmm!('L', 'U', 'C', 'N', one(T), parent(parent(A)), B, X)
-LinearAlgebra.mul!(X::CuMatrix{T}, A::Adjoint{T,<:UnitUpperTriangular{T, <:CuMatrix{T}}}, B::CuMatrix{T}) where T<:CublasFloat =
-    CUBLAS.trmm!('L', 'U', 'C', 'U', one(T), parent(parent(A)), B, X)
-LinearAlgebra.mul!(X::CuMatrix{T}, A::Adjoint{T,<:LowerTriangular{T, <:CuMatrix{T}}}, B::CuMatrix{T}) where T<:CublasFloat =
-    CUBLAS.trmm!('L', 'L', 'C', 'N', one(T), parent(parent(A)), B, X)
-LinearAlgebra.mul!(X::CuMatrix{T}, A::Adjoint{T,<:UnitLowerTriangular{T, <:CuMatrix{T}}}, B::CuMatrix{T}) where T<:CublasFloat =
-    CUBLAS.trmm!('L', 'L', 'C', 'U', one(T), parent(parent(A)), B, X)
-## Transpose
-LinearAlgebra.mul!(X::CuMatrix{T}, A::Transpose{T,<:UpperTriangular{T, <:CuMatrix{T}}}, B::CuMatrix{T}) where T<:CublasFloat =
-    CUBLAS.trmm!('L', 'U', 'T', 'N', one(T), parent(parent(A)), B, X)
-LinearAlgebra.mul!(X::CuMatrix{T}, A::Transpose{T,<:UnitUpperTriangular{T, <:CuMatrix{T}}}, B::CuMatrix{T}) where T<:CublasFloat =
-    CUBLAS.trmm!('L', 'U', 'T', 'U', one(T), parent(parent(A)), B, X)
-LinearAlgebra.mul!(X::CuMatrix{T}, A::Transpose{T,<:LowerTriangular{T, <:CuMatrix{T}}}, B::CuMatrix{T}) where T<:CublasFloat =
-    CUBLAS.trmm!('L', 'L', 'T', 'N', one(T), parent(parent(A)), B, X)
-LinearAlgebra.mul!(X::CuMatrix{T}, A::Transpose{T,<:UnitLowerTriangular{T, <:CuMatrix{T}}}, B::CuMatrix{T}) where T<:CublasFloat =
-    CUBLAS.trmm!('L', 'L', 'T', 'U', one(T), parent(parent(A)), B, X)
-
-# Right mul!
-## No transpose/adjoint
-LinearAlgebra.mul!(X::CuMatrix{T}, A::CuMatrix{T}, B::UpperTriangular{T, <:CuMatrix{T}}) where T<:CublasFloat =
-    CUBLAS.trmm!('R', 'U', 'N', 'N', one(T), parent(B), A, X)
-LinearAlgebra.mul!(X::CuMatrix{T}, A::CuMatrix{T}, B::UnitUpperTriangular{T, <:CuMatrix{T}}) where T<:CublasFloat =
-    CUBLAS.trmm!('R', 'U', 'N', 'U', one(T), parent(B), A, X)
-LinearAlgebra.mul!(X::CuMatrix{T}, A::CuMatrix{T}, B::LowerTriangular{T, <:CuMatrix{T}}) where T<:CublasFloat =
-    CUBLAS.trmm!('R', 'L', 'N', 'N', one(T), parent(B), A, X)
-LinearAlgebra.mul!(X::CuMatrix{T}, A::CuMatrix{T}, B::UnitLowerTriangular{T, <:CuMatrix{T}}) where T<:CublasFloat =
-    CUBLAS.trmm!('R', 'L', 'N', 'U', one(T), parent(B), A, X)
-## Adjoint
-LinearAlgebra.mul!(X::CuMatrix{T}, A::CuMatrix{T}, B::Adjoint{T,<:UpperTriangular{T, <:CuMatrix{T}}}) where T<:CublasFloat =
-    CUBLAS.trmm!('R', 'U', 'C', 'N', one(T), parent(parent(B)), A, X)
-LinearAlgebra.mul!(X::CuMatrix{T}, A::CuMatrix{T}, B::Adjoint{T,<:UnitUpperTriangular{T, <:CuMatrix{T}}}) where T<:CublasFloat =
-    CUBLAS.trmm!('R', 'U', 'C', 'U', one(T), parent(parent(B)), A, X)
-LinearAlgebra.mul!(X::CuMatrix{T}, A::CuMatrix{T}, B::Adjoint{T,<:LowerTriangular{T, <:CuMatrix{T}}}) where T<:CublasFloat =
-    CUBLAS.trmm!('R', 'L', 'C', 'N', one(T), parent(parent(B)), A, X)
-LinearAlgebra.mul!(X::CuMatrix{T}, A::CuMatrix{T}, B::Adjoint{T,<:UnitLowerTriangular{T, <:CuMatrix{T}}}) where T<:CublasFloat =
-    CUBLAS.trmm!('R', 'L', 'C', 'U', one(T), parent(parent(B)), A, X)
-## Transpose
-LinearAlgebra.mul!(X::CuMatrix{T}, A::CuMatrix{T}, B::Transpose{T,<:UpperTriangular{T, <:CuMatrix{T}}}) where T<:CublasFloat =
-    CUBLAS.trmm!('R', 'U', 'T', 'N', one(T), parent(parent(B)), A, X)
-LinearAlgebra.mul!(X::CuMatrix{T}, A::CuMatrix{T}, B::Transpose{T,<:UnitUpperTriangular{T, <:CuMatrix{T}}}) where T<:CublasFloat =
-    CUBLAS.trmm!('R', 'U', 'T', 'U', one(T), parent(parent(B)), A, X)
-LinearAlgebra.mul!(X::CuMatrix{T}, A::CuMatrix{T}, B::Transpose{T,<:LowerTriangular{T, <:CuMatrix{T}}}) where T<:CublasFloat =
-    CUBLAS.trmm!('R', 'L', 'T', 'N', one(T), parent(parent(B)), A, X)
-LinearAlgebra.mul!(X::CuMatrix{T}, A::CuMatrix{T}, B::Transpose{T,<:UnitLowerTriangular{T, <:CuMatrix{T}}}) where T<:CublasFloat =
-    CUBLAS.trmm!('R', 'L', 'T', 'U', one(T), parent(parent(B)), A, X)
-
-
-# Direct BLAS calls
-for T in Base.uniontypes(CublasFloat) # needed to avoid ambiguous method error
-    @eval LinearAlgebra.BLAS.trmm!(side::AbstractChar, uplo::AbstractChar, transa::AbstractChar, diag::AbstractChar, alpha::$T, A::CuMatrix{$T}, B::CuMatrix{$T}) =
-        trmm!(side, uplo, transa, diag, alpha, A, B, B)
-    @eval LinearAlgebra.BLAS.trsm!(side::AbstractChar, uplo::AbstractChar, transa::AbstractChar, diag::AbstractChar, alpha::$T, A::CuMatrix{$T}, B::CuMatrix{$T}) =
-        trsm!(side, uplo, transa, diag, alpha, A, B)
-end
-
-# symmetric mul!
-# level 2
-@inline function LinearAlgebra.mul!(y::CuVector{T}, A::Hermitian{T,<:CuMatrix}, x::CuVector{T},
-             α::Number, β::Number) where {T<:BlasReal}
-    alpha, beta = promote(α, β, zero(T))
-    if alpha isa Union{Bool,T} && beta isa Union{Bool,T}
-        return CUBLAS.symv!(A.uplo, alpha, A.data, x, beta, y)
-    else
-        error("only supports BLAS type, got $T")
-    end
-end
-
-@inline function LinearAlgebra.mul!(y::CuVector{T}, A::Hermitian{T,<:CuMatrix}, x::CuVector{T},
-             α::Number, β::Number) where {T<:BlasComplex}
-    alpha, beta = promote(α, β, zero(T))
-    if alpha isa Union{Bool,T} && beta isa Union{Bool,T}
-        return CUBLAS.hemv!(A.uplo, alpha, A.data, x, beta, y)
-    else
-        error("only supports BLAS type, got $T")
-    end
-end
-
-# level 3
-
-@inline function LinearAlgebra.mul!(C::CuMatrix{T}, A::Hermitian{T,<:CuMatrix}, B::CuMatrix{T},
-             α::Number, β::Number) where {T<:BlasReal}
-    alpha, beta = promote(α, β, zero(T))
-    if alpha isa Union{Bool,T} && beta isa Union{Bool,T}
-        return CUBLAS.symm!('L', A.uplo, alpha, A.data, B, beta, C)
-    else
-        error("only supports BLAS type, got $T")
-    end
-end
-@inline function LinearAlgebra.mul!(C::CuMatrix{T}, A::CuMatrix{T}, B::Hermitian{T,<:CuMatrix},
-             α::Number, β::Number) where {T<:BlasReal}
-    alpha, beta = promote(α, β, zero(T))
-    if alpha isa Union{Bool,T} && beta isa Union{Bool,T}
-        return CUBLAS.symm!('R', B.uplo, alpha, B.data, A, beta, C)
-    else
-        error("only supports BLAS type, got $T")
-    end
-end
-@inline function LinearAlgebra.mul!(C::CuMatrix{T}, A::Hermitian{T,<:CuMatrix}, B::CuMatrix{T},
-             α::Number, β::Number) where {T<:BlasComplex}
-    alpha, beta = promote(α, β, zero(T))
-    if alpha isa Union{Bool,T} && beta isa Union{Bool,T}
-        return CUBLAS.hemm!('L', A.uplo, alpha, A.data, B, beta, C)
-    else
-        error("only supports BLAS type, got $T")
-    end
-end
-@inline function LinearAlgebra.mul!(C::CuMatrix{T}, A::CuMatrix{T}, B::Hermitian{T,<:CuMatrix},
-             α::Number, β::Number) where {T<:BlasComplex}
-    alpha, beta = promote(α, β, zero(T))
-    if alpha isa Union{Bool,T} && beta isa Union{Bool,T}
-        return CUBLAS.hemm!('R', B.uplo, alpha, B.data, A, beta, C)
-    else
-        error("only supports BLAS type, got $T")
-=======
 # triangular
 
 ## direct multiplication/division
@@ -551,6 +361,66 @@
         LinearAlgebra.rdiv!(A::DenseCuMatrix{T},
                             B::$t{<:Any,<:Adjoint{T,<:DenseCuMatrix}}) where {T<:CublasComplex} =
             CUBLAS.trsm!('R', $uploc, 'C', $isunitc, one(T), parent(parent(B)), A)
->>>>>>> c3ce5937
+    end
+end
+
+# symmetric mul!
+# level 2
+@inline function LinearAlgebra.mul!(y::CuVector{T}, A::Hermitian{T,<:CuMatrix}, x::CuVector{T},
+             α::Number, β::Number) where {T<:BlasReal}
+    alpha, beta = promote(α, β, zero(T))
+    if alpha isa Union{Bool,T} && beta isa Union{Bool,T}
+        return CUBLAS.symv!(A.uplo, alpha, A.data, x, beta, y)
+    else
+        error("only supports BLAS type, got $T")
+    end
+end
+
+@inline function LinearAlgebra.mul!(y::CuVector{T}, A::Hermitian{T,<:CuMatrix}, x::CuVector{T},
+             α::Number, β::Number) where {T<:BlasComplex}
+    alpha, beta = promote(α, β, zero(T))
+    if alpha isa Union{Bool,T} && beta isa Union{Bool,T}
+        return CUBLAS.hemv!(A.uplo, alpha, A.data, x, beta, y)
+    else
+        error("only supports BLAS type, got $T")
+    end
+end
+
+# level 3
+
+@inline function LinearAlgebra.mul!(C::CuMatrix{T}, A::Hermitian{T,<:CuMatrix}, B::CuMatrix{T},
+             α::Number, β::Number) where {T<:BlasReal}
+    alpha, beta = promote(α, β, zero(T))
+    if alpha isa Union{Bool,T} && beta isa Union{Bool,T}
+        return CUBLAS.symm!('L', A.uplo, alpha, A.data, B, beta, C)
+    else
+        error("only supports BLAS type, got $T")
+    end
+end
+@inline function LinearAlgebra.mul!(C::CuMatrix{T}, A::CuMatrix{T}, B::Hermitian{T,<:CuMatrix},
+             α::Number, β::Number) where {T<:BlasReal}
+    alpha, beta = promote(α, β, zero(T))
+    if alpha isa Union{Bool,T} && beta isa Union{Bool,T}
+        return CUBLAS.symm!('R', B.uplo, alpha, B.data, A, beta, C)
+    else
+        error("only supports BLAS type, got $T")
+    end
+end
+@inline function LinearAlgebra.mul!(C::CuMatrix{T}, A::Hermitian{T,<:CuMatrix}, B::CuMatrix{T},
+             α::Number, β::Number) where {T<:BlasComplex}
+    alpha, beta = promote(α, β, zero(T))
+    if alpha isa Union{Bool,T} && beta isa Union{Bool,T}
+        return CUBLAS.hemm!('L', A.uplo, alpha, A.data, B, beta, C)
+    else
+        error("only supports BLAS type, got $T")
+    end
+end
+@inline function LinearAlgebra.mul!(C::CuMatrix{T}, A::CuMatrix{T}, B::Hermitian{T,<:CuMatrix},
+             α::Number, β::Number) where {T<:BlasComplex}
+    alpha, beta = promote(α, β, zero(T))
+    if alpha isa Union{Bool,T} && beta isa Union{Bool,T}
+        return CUBLAS.hemm!('R', B.uplo, alpha, B.data, A, beta, C)
+    else
+        error("only supports BLAS type, got $T")
     end
 end