--- conflicted
+++ resolved
@@ -109,13 +109,8 @@
     X
 end
 
-<<<<<<< HEAD
-function mv!(transa::SparseChar, alpha::Number, A::Union{CuSparseMatrixBSR{TA},CuSparseMatrixCSR{TA}},
-             X::DenseCuVector{T}, beta::Number, Y::DenseCuVector{T}, index::SparseChar) where {T, TA}
-=======
 function mv!(transa::SparseChar, alpha::Number, A::Union{CuSparseMatrixBSR{T},CuSparseMatrixCSR{T}},
              X::DenseCuVector{T}, beta::Number, Y::DenseCuVector{T}, index::SparseChar, algo::cusparseSpMVAlg_t=CUSPARSE_MV_ALG_DEFAULT) where {T}
->>>>>>> 056a5269
     m,n = size(A)
 
     if transa == 'N'
@@ -142,13 +137,8 @@
     Y
 end
 
-<<<<<<< HEAD
-function mv!(transa::SparseChar, alpha::Number, A::CuSparseMatrixCSC{TA}, X::DenseCuVector{T},
-             beta::Number, Y::DenseCuVector{T}, index::SparseChar) where {T, TA}
-=======
 function mv!(transa::SparseChar, alpha::Number, A::CuSparseMatrixCSC{T}, X::DenseCuVector{T},
              beta::Number, Y::DenseCuVector{T}, index::SparseChar, algo::cusparseSpMVAlg_t=CUSPARSE_MV_ALG_DEFAULT) where {T}
->>>>>>> 056a5269
     ctransa = 'N'
     if transa == 'N'
         ctransa = 'T'
