--- conflicted
+++ resolved
@@ -195,7 +195,6 @@
     end
 end
 
-<<<<<<< HEAD
 # eigvecs
 
 function LinearAlgebra.eigvecs(A::Symmetric{T, <:CuMatrix}) where {T <: BlasReal}
@@ -217,7 +216,8 @@
 function LinearAlgebra.eigvecs(A::CuMatrix{T}) where {T <: BlasComplex}
     E = eigen(A)
     return E.vectors
-=======
+end
+
 # matrix functions
 for func in (:(Base.exp), :(Base.cos), :(Base.sin), :(Base.tan), :(Base.cosh), :(Base.sinh), :(Base.tanh), :(Base.atan), :(Base.asinh), :(Base.atanh), :(Base.cbrt))
     @eval begin
@@ -264,7 +264,6 @@
     else
         return (F.vectors * Diagonal(log.(complex.(F.values)))) * F.vectors'
     end
->>>>>>> ca67075a
 end
 
 # factorizations
