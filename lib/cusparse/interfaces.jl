--- conflicted
+++ resolved
@@ -111,10 +111,6 @@
     end
 end
 
-<<<<<<< HEAD
-Base.:(+)(A::CuSparseMatrixCSR{T,M}, B::CuSparseMatrixCSR{T,M}) where {T,M} = geam(one(T), A, one(T), B, 'O')
-Base.:(-)(A::CuSparseMatrixCSR{T,M}, B::CuSparseMatrixCSR{T,M}) where {T,M} = geam(one(T), A, -one(T), B, 'O')
-=======
 for op in (:(+), :(-))
     @eval begin
         Base.$op(A::CuSparseVector{T}, B::CuSparseVector{T}) where {T <: BlasFloat} = axpby(one(T), A, $(op)(one(T)), B, 'O')
@@ -126,7 +122,6 @@
         end
     end
 end
->>>>>>> 4f9a8069
 
 Base.:(+)(A::CuSparseMatrixCSR, B::Adjoint{T,<:CuSparseMatrixCSR}) where {T} = A + _spadjoint(parent(B))
 Base.:(-)(A::CuSparseMatrixCSR, B::Adjoint{T,<:CuSparseMatrixCSR}) where {T} = A - _spadjoint(parent(B))
