--- conflicted
+++ resolved
@@ -110,9 +110,6 @@
     return LinearAlgebra._cut_B(BB, 1:n)
 end
 
-<<<<<<< HEAD
-# eigen
-=======
 # make copyto! for Hermitian and Symmetric dispatch to the Base implementation
 # instead of being overridden by GPUArrays' dense copy (because of AnyGPUArray)
 Base.copyto!(dst::Symmetric{<:Any,<:CuMatrix}, src::Symmetric{<:Any,<:CuMatrix}) =
@@ -120,8 +117,7 @@
 Base.copyto!(dst::Hermitian{<:Any,<:CuMatrix}, src::Hermitian{<:Any,<:CuMatrix}) =
     @invoke copyto!(dst::Hermitian, src::Hermitian)
 
-# eigenvalues
->>>>>>> 2e983fe2
+# eigen
 
 function LinearAlgebra.eigen(A::Symmetric{T,<:CuMatrix}) where {T<:BlasReal}
     A2 = copy(A.data)
