using CUDAapi

using Test


## library types (Accessibility and `@enum` behaviour)

@test CUDAapi.PATCH_LEVEL == CUDAapi.libraryPropertyType(2)
@test CUDAapi.C_32U == CUDAapi.cudaDataType(13)


## properties

@test !CUDAapi.gcc_supported(v"5.0", v"5.5")
@test CUDAapi.gcc_supported(v"5.0", v"8.0")
CUDAapi.devices_for_cuda(v"8.0")
CUDAapi.devices_for_llvm(v"5.0")
CUDAapi.isas_for_cuda(v"8.0")
CUDAapi.isas_for_llvm(v"5.0")


## discovery

# generic
find_binary([Sys.iswindows() ? "CHKDSK" : "true"])
find_library([Sys.iswindows() ? "NTDLL" : "c"])

# CUDA
macro test_something(ex)
    quote
<<<<<<< HEAD
        rv = $(ex...,)
=======
        rv = $(ex)
>>>>>>> 043c453d
        @test rv !== nothing
        rv
    end
end

dirs = find_toolkit()
@test !isempty(dirs)
ver = find_toolkit_version(dirs)

@test_something find_cuda_binary("nvcc", dirs)
@test_something find_cuda_library("cudart", dirs)
@test_something find_libdevice([v"3.0"], dirs)
@test_something find_libcudadevrt(dirs)
@test_something find_host_compiler()
@test_something find_host_compiler(ver)
@test_something find_toolchain(dirs)
@test_something find_toolchain(dirs, ver)<|MERGE_RESOLUTION|>--- conflicted
+++ resolved
@@ -28,11 +28,7 @@
 # CUDA
 macro test_something(ex)
     quote
-<<<<<<< HEAD
-        rv = $(ex...,)
-=======
         rv = $(ex)
->>>>>>> 043c453d
         @test rv !== nothing
         rv
     end
