--- conflicted
+++ resolved
@@ -41,7 +41,6 @@
     end
 end
 
-<<<<<<< HEAD
 # CSC to vector
 function CuSparseVector(Mat::CuSparseMatrixCSC)
     n,m = size(Mat)
@@ -59,10 +58,7 @@
 
 # CSR, COO, BSR to vector
 CuSparseVector(Mat::AbstractCuSparseMatrix) = CuSparseVector(CuSparseMatrixCSC(Mat))
-=======
-## Matrix to vector, no direct conversion
-CuSparseVector(Mat::AbstractCuSparseMatrix) = CuSparseVector(sparse(reshape(Mat,:)))
->>>>>>> e47b56b4
+
 
 ## CSR to CSC
 
