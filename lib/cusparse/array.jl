--- conflicted
+++ resolved
@@ -31,7 +31,6 @@
     return
 end
 
-<<<<<<< HEAD
 """
     CuSparseMatrixCSC
 
@@ -42,10 +41,7 @@
     Most CUSPARSE operations work with CSR formatted matrices, rather
     than CSC.
 """
-mutable struct CuSparseMatrixCSC{Tv, Ti} <: AbstractCuSparseMatrix{Tv, Ti}
-=======
 mutable struct CuSparseMatrixCSC{Tv, Ti} <: GPUArrays.AbstractGPUSparseMatrixCSC{Tv, Ti}
->>>>>>> 9eb10854
     colPtr::CuVector{Ti}
     rowVal::CuVector{Ti}
     nzVal::CuVector{Tv}
